'''
Author:     Sai Vignesh Golla
LinkedIn:   https://www.linkedin.com/in/saivigneshgolla/

Copyright (C) 2024 Sai Vignesh Golla

License:    GNU Affero General Public License
            https://www.gnu.org/licenses/agpl-3.0.en.html
            
GitHub:     https://github.com/GodsScion/Auto_job_applier_linkedIn

version:    24.12.3.10.30
'''


###################################################### CONFIGURE YOUR TOOLS HERE ######################################################


# Login Credentials for LinkedIn (Optional)
username = "username@example.com"       # Enter your username in the quotes
password = "example_password"           # Enter your password in the quotes


## Artificial Intelligence (Beta Not-Recommended)
# Use AI
use_AI = True                          # True or False, Note: True or False are case-sensitive
'''
Note: Set it as True only if you want to use AI, and If you either have a
1. Local LLM model running on your local machine, with it's APIs exposed. Example softwares to achieve it are:
    a. Ollama - https://ollama.com/
    b. llama.cpp - https://github.com/ggerganov/llama.cpp
    c. LM Studio - https://lmstudio.ai/ (Recommended)
    d. Jan - https://jan.ai/
2. OR you have a valid OpenAI API Key, and money to spare, and you don't mind spending it.
CHECK THE OPENAI API PIRCES AT THEIR WEBSITE (https://openai.com/api/pricing/). 
'''

##> ------ Yang Li : MARKYangL - Feature ------
##> ------ Tim L : tulxoro - Refactor ------
# Select AI Provider
<<<<<<< HEAD
ai_provider = "openai"               # "openai", "deepseek", "gemini"
=======
ai_provider = "openai"               # "openai", "deepseek"
>>>>>>> 7a2ad518
'''
Note: Select your AI provider.
* "openai" - OpenAI API (GPT models) OR OpenAi-compatible APIs (like Ollama)
* "deepseek" - DeepSeek API (DeepSeek models)
<<<<<<< HEAD
* "gemini" - Google Gemini API (Gemini models)
=======
>>>>>>> 7a2ad518
* For any other models, keep it as "openai" if it is compatible with OpenAI's api.
'''



<<<<<<< HEAD
# Your LLM url or other AI api url and port
llm_api_url = ""       # Examples: "https://api.openai.com/v1/", "http://127.0.0.1:1234/v1/", "http://localhost:1234/v1/", "https://api.deepseek.com", "https://api.deepseek.com/v1"
=======
# Your Local LLM url or other AI api url and port
llm_api_url = "http://localhost:11434/v1/"       # Examples: "https://api.openai.com/v1/", "http://127.0.0.1:1234/v1/", "http://localhost:1234/v1/", "https://api.deepseek.com", "https://api.deepseek.com/v1"
>>>>>>> 7a2ad518
'''
Note: Don't forget to add / at the end of your url. You may not need this if you are using Gemini.
'''

<<<<<<< HEAD
# Your LLM API key or other AI API key 
llm_api_key = "not-needed"              # Enter your API key in the quotes, make sure it's valid, if not will result in error.
'''
Note: Leave it empty as "" or "not-needed" if not needed. Else will result in error!
If you are using ollama, you MUST put "not-needed".
'''

# Your LLM model name or other AI model name
llm_model = ""          # Examples: "gpt-3.5-turbo", "gpt-4o", "llama-3.2-3b-instruct", "qwen3:latest", "gemini-pro", "gemini-1.5-flash", "gemini-2.5-flash", "deepseek-llm:latest"

llm_spec = "openai"                # Examples: "openai", "openai-like", "openai-like-github", "openai-like-mistral"
'''
Note: Currently "openai", "deepseek", "gemini" and "openai-like" api endpoints are supported.
=======
# Your Local LLM API key or other AI API key 
llm_api_key = "not-needed"              # Enter your API key in the quotes, make sure it's valid, if not will result in error.
'''
Note: Leave it empty as "" or "not-needed" if not needed. Else will result in error!
If you are using ollama, you MUST put "not-needed" in there.
'''

# Your local LLM model name or other AI model name
llm_model = "deepseek-llm:latest"          # Examples: "gpt-3.5-turbo", "gpt-4o", "llama-3.2-3b-instruct", "qwen3:latest"


#
llm_spec = "openai-like"                # Examples: "openai", "openai-like", "openai-like-github", "openai-like-mistral"
'''
Note: Currently "openai" and "openai-like" api endpoints are supported.
>>>>>>> 7a2ad518
Most LLMs are compatible with openai, so keeping it as "openai-like" will work.
'''
##<
##<
# # Yor local embedding model name or other AI Embedding model name
# llm_embedding_model = "nomic-embed-text-v1.5"

# Do you want to stream AI output?
stream_output = False                    # Examples: True or False. (False is recommended for performance, True is recommended for user experience!)
'''
Set `stream_output = True` if you want to stream AI output or `stream_output = False` if not.
'''
##




############################################################################################################
'''
THANK YOU for using my tool 😊! Wishing you the best in your job hunt 🙌🏻!

Sharing is caring! If you found this tool helpful, please share it with your peers 🥺. Your support keeps this project alive.

Support my work on <PATREON_LINK>. Together, we can help more job seekers.

As an independent developer, I pour my heart and soul into creating tools like this, driven by the genuine desire to make a positive impact.

Your support, whether through donations big or small or simply spreading the word, means the world to me and helps keep this project alive and thriving.

Gratefully yours 🙏🏻,
Sai Vignesh Golla
'''
############################################################################################################<|MERGE_RESOLUTION|>--- conflicted
+++ resolved
@@ -38,36 +38,23 @@
 ##> ------ Yang Li : MARKYangL - Feature ------
 ##> ------ Tim L : tulxoro - Refactor ------
 # Select AI Provider
-<<<<<<< HEAD
 ai_provider = "openai"               # "openai", "deepseek", "gemini"
-=======
-ai_provider = "openai"               # "openai", "deepseek"
->>>>>>> 7a2ad518
 '''
 Note: Select your AI provider.
 * "openai" - OpenAI API (GPT models) OR OpenAi-compatible APIs (like Ollama)
 * "deepseek" - DeepSeek API (DeepSeek models)
-<<<<<<< HEAD
 * "gemini" - Google Gemini API (Gemini models)
-=======
->>>>>>> 7a2ad518
 * For any other models, keep it as "openai" if it is compatible with OpenAI's api.
 '''
 
 
 
-<<<<<<< HEAD
 # Your LLM url or other AI api url and port
 llm_api_url = ""       # Examples: "https://api.openai.com/v1/", "http://127.0.0.1:1234/v1/", "http://localhost:1234/v1/", "https://api.deepseek.com", "https://api.deepseek.com/v1"
-=======
-# Your Local LLM url or other AI api url and port
-llm_api_url = "http://localhost:11434/v1/"       # Examples: "https://api.openai.com/v1/", "http://127.0.0.1:1234/v1/", "http://localhost:1234/v1/", "https://api.deepseek.com", "https://api.deepseek.com/v1"
->>>>>>> 7a2ad518
 '''
 Note: Don't forget to add / at the end of your url. You may not need this if you are using Gemini.
 '''
 
-<<<<<<< HEAD
 # Your LLM API key or other AI API key 
 llm_api_key = "not-needed"              # Enter your API key in the quotes, make sure it's valid, if not will result in error.
 '''
@@ -81,27 +68,9 @@
 llm_spec = "openai"                # Examples: "openai", "openai-like", "openai-like-github", "openai-like-mistral"
 '''
 Note: Currently "openai", "deepseek", "gemini" and "openai-like" api endpoints are supported.
-=======
-# Your Local LLM API key or other AI API key 
-llm_api_key = "not-needed"              # Enter your API key in the quotes, make sure it's valid, if not will result in error.
-'''
-Note: Leave it empty as "" or "not-needed" if not needed. Else will result in error!
-If you are using ollama, you MUST put "not-needed" in there.
+Most LLMs are compatible with openai, so keeping it as "openai-like" will work.
 '''
 
-# Your local LLM model name or other AI model name
-llm_model = "deepseek-llm:latest"          # Examples: "gpt-3.5-turbo", "gpt-4o", "llama-3.2-3b-instruct", "qwen3:latest"
-
-
-#
-llm_spec = "openai-like"                # Examples: "openai", "openai-like", "openai-like-github", "openai-like-mistral"
-'''
-Note: Currently "openai" and "openai-like" api endpoints are supported.
->>>>>>> 7a2ad518
-Most LLMs are compatible with openai, so keeping it as "openai-like" will work.
-'''
-##<
-##<
 # # Yor local embedding model name or other AI Embedding model name
 # llm_embedding_model = "nomic-embed-text-v1.5"
 
